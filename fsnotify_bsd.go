--- conflicted
+++ resolved
@@ -57,34 +57,12 @@
 func (e *FileEvent) Path() string { return e.Name }
 
 type Watcher struct {
-<<<<<<< HEAD
-	mu            sync.Mutex          // Mutex for the Watcher itself.
-	kq            int                 // File descriptor (as returned by the kqueue() syscall)
-	watches       map[string]int      // Map of watched file descriptors (key: path)
-	wmut          sync.Mutex          // Protects access to watches.
-	pipelines     map[string]pipeline // Map of watched files to pipelines used for filtering
-	pipelinesmut  sync.Mutex          // Protects access to pipelines.
-	enFlags       map[string]uint32   // Map of watched files to evfilt note flags used in kqueue
-	enmut         sync.Mutex          // Protects access to enFlags.
-	paths         map[int]string      // Map of watched paths (key: watch descriptor)
-	finfo         map[int]os.FileInfo // Map of file information (isDir, isReg; key: watch descriptor)
-	pmut          sync.Mutex          // Protects access to paths and finfo.
-	fileExists    map[string]bool     // Keep track of if we know this file exists (to stop duplicate create events)
-	femut         sync.Mutex          // Protects access to fileExists.
-	Error         chan error          // Errors are sent on this channel
-	internalEvent chan *FileEvent     // Events are queued on this channel
-	Event         chan *FileEvent     // Events are returned on this channel
-	done          chan bool           // Channel for sending a "quit message" to the reader goroutine
-	isClosed      bool                // Set to true when Close() is first called
-	kbuf          [1]syscall.Kevent_t // An event buffer for Add/Remove watch
-	bufmut        sync.Mutex          // Protects access to kbuf.
-=======
 	mu              sync.Mutex          // Mutex for the Watcher itself.
 	kq              int                 // File descriptor (as returned by the kqueue() syscall)
 	watches         map[string]int      // Map of watched file diescriptors (key: path)
 	wmut            sync.Mutex          // Protects access to watches.
-	fsnFlags        map[string]uint32   // Map of watched files to flags used for filter
-	fsnmut          sync.Mutex          // Protects access to fsnFlags.
+	pipelines       map[string]pipeline // Map of watched files to pipelines used for filtering
+	pipelinesmut    sync.Mutex          // Protects access to pipelines.
 	enFlags         map[string]uint32   // Map of watched files to evfilt note flags used in kqueue
 	enmut           sync.Mutex          // Protects access to enFlags.
 	paths           map[int]string      // Map of watched paths (key: watch descriptor)
@@ -93,7 +71,7 @@
 	fileExists      map[string]bool     // Keep track of if we know this file exists (to stop duplicate create events)
 	femut           sync.Mutex          // Proctects access to fileExists.
 	externalWatches map[string]bool     // Map of watches added by user of the library.
-	ewmut           sync.Mutex          // Protects access to internalWatches.
+	ewmut           sync.Mutex          // Protects access to externalWatches.
 	Error           chan error          // Errors are sent on this channel
 	internalEvent   chan *FileEvent     // Events are queued on this channel
 	Event           chan *FileEvent     // Events are returned on this channel
@@ -101,7 +79,6 @@
 	isClosed        bool                // Set to true when Close() is first called
 	kbuf            [1]syscall.Kevent_t // An event buffer for Add/Remove watch
 	bufmut          sync.Mutex          // Protects access to kbuf.
->>>>>>> 6258bb81
 }
 
 // NewWatcher creates and returns a new kevent instance using kqueue(2)
@@ -111,22 +88,9 @@
 		return nil, os.NewSyscallError("kqueue", errno)
 	}
 	w := &Watcher{
-<<<<<<< HEAD
-		kq:            fd,
-		watches:       make(map[string]int),
-		pipelines:     make(map[string]pipeline),
-		enFlags:       make(map[string]uint32),
-		paths:         make(map[int]string),
-		finfo:         make(map[int]os.FileInfo),
-		fileExists:    make(map[string]bool),
-		internalEvent: make(chan *FileEvent),
-		Event:         make(chan *FileEvent),
-		Error:         make(chan error),
-		done:          make(chan bool, 1),
-=======
 		kq:              fd,
 		watches:         make(map[string]int),
-		fsnFlags:        make(map[string]uint32),
+		pipelines:       make(map[string]pipeline),
 		enFlags:         make(map[string]uint32),
 		paths:           make(map[int]string),
 		finfo:           make(map[int]os.FileInfo),
@@ -136,7 +100,6 @@
 		Event:           make(chan *FileEvent),
 		Error:           make(chan error),
 		done:            make(chan bool, 1),
->>>>>>> 6258bb81
 	}
 
 	go w.readEvents()
@@ -320,7 +283,7 @@
 		}
 		w.pmut.Unlock()
 		for idx := 0; idx < len(pathsToRemove); idx++ {
-			// Since these are internal, not much sense in propogating error
+			// Since these are internal, not much sense in propagating error
 			// to the user, as that will just confuse them with an error about
 			// a path they did not explicitly watch themselves.
 			w.removeWatch(pathsToRemove[idx])
